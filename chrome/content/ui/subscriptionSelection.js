--- conflicted
+++ resolved
@@ -121,11 +121,7 @@
       source.mainSubscriptionURL = source.mainSubscriptionTitle = null;
   }
 
-<<<<<<< HEAD
-  if (newInstall)
-=======
   if (newInstall && !Utils.isFennec)
->>>>>>> ef6e5557
   {
     // HACK: We will remove dialog content box flex if a subscription is
     // selected, need to find the content box and save it flex value.
