--- conflicted
+++ resolved
@@ -64,30 +64,9 @@
 <!ENTITY about.label "«Adblock Plus»ի մասին">
 <!ENTITY about.accesskey "ի">
 <!ENTITY description "
-<<<<<<< HEAD
-
-
-
-
-
-
-		Ավելացրեք հասցեն, որը ուզում եք ֆիլտրել:
-
-
-
-		Ընդհանուր ազդեցության ֆիլտրերի համար կարելի է օգտագործել * ցանկացած սիմվոլների հաջորդականության փոխարեն: 
-
-
-
-		Փորձառու օգտագործողները կարող են օգտագործել ռեգուլյար արտահայտություններ օրինակ. /banner\d+\.gif$/:
-
-
-
-=======
 		Ավելացրեք հասցեն, որը ուզում եք ֆիլտրել:
 		Ընդհանուր ազդեցության ֆիլտրերի համար կարելի է օգտագործել * ցանկացած սիմվոլների հաջորդականության փոխարեն: 
 		Փորձառու օգտագործողները կարող են օգտագործել ռեգուլյար արտահայտություններ օրինակ. /banner\d+\.gif$/:
->>>>>>> ef6e5557
 ">
 <!ENTITY filter.column "Ֆիլտր">
 <!ENTITY filter.accesskey "լ">
