<!ENTITY dialog.title "«Adblock Plus»ի մասին">
<!ENTITY version.title "Տարբերակ.">
<!ENTITY description "
<<<<<<< HEAD






	«Adblock Plus»ը թույլ է տալիս Ձեզ որոշել, թե ինչ եք ուզում տեսնել վեբ էջերում:



	Դուք չպետք է բեռնեք գովազդներ, եթե չեք ուզում, ասե՛ք դա «Adblock Plus»ին:



=======
	«Adblock Plus»ը թույլ է տալիս Ձեզ որոշել, թե ինչ եք ուզում տեսնել վեբ էջերում:
	Դուք չպետք է բեռնեք գովազդներ, եթե չեք ուզում, ասե՛ք դա «Adblock Plus»ին:
>>>>>>> ef6e5557
">
<!ENTITY homepage.label "«Adblock Plus»ի կայքը`">
<!ENTITY author.label "Հեղինակ.">
<!ENTITY contributors.label "Մասնակիցներ.">
<!ENTITY subscriptionAuthors.label "Ֆիլտրերի բաժանորդագրությունների հեղինակներ:">
<!ENTITY translators.label "Թարգմանիչներ:"><|MERGE_RESOLUTION|>--- conflicted
+++ resolved
@@ -1,25 +1,8 @@
 <!ENTITY dialog.title "«Adblock Plus»ի մասին">
 <!ENTITY version.title "Տարբերակ.">
 <!ENTITY description "
-<<<<<<< HEAD
-
-
-
-
-
-
-	«Adblock Plus»ը թույլ է տալիս Ձեզ որոշել, թե ինչ եք ուզում տեսնել վեբ էջերում:
-
-
-
-	Դուք չպետք է բեռնեք գովազդներ, եթե չեք ուզում, ասե՛ք դա «Adblock Plus»ին:
-
-
-
-=======
 	«Adblock Plus»ը թույլ է տալիս Ձեզ որոշել, թե ինչ եք ուզում տեսնել վեբ էջերում:
 	Դուք չպետք է բեռնեք գովազդներ, եթե չեք ուզում, ասե՛ք դա «Adblock Plus»ին:
->>>>>>> ef6e5557
 ">
 <!ENTITY homepage.label "«Adblock Plus»ի կայքը`">
 <!ENTITY author.label "Հեղինակ.">
