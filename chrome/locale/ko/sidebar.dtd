--- conflicted
+++ resolved
@@ -20,16 +20,6 @@
 <!ENTITY tooltip.size.label "크기 :">
 <!ENTITY tooltip.docDomain.label "문서 위치 :">
 <!ENTITY tooltip.filter.label "필터 :">
-<<<<<<< HEAD
-<!ENTITY tooltip.filter.disabled "(사용 안 함)">
-<!ENTITY tooltip.filterSource.label "필터 위치 :">
-<!ENTITY context.block.label "차단 필터 추가">
-<!ENTITY context.editfilter.label "필터 편집">
-<!ENTITY context.whitelist.label "허용 필터 추가">
-<!ENTITY context.disablefilter.label "필터 사용 안 함 : ?1?">
-<!ENTITY context.enablefilter.label "필터 다시 사용함 : ?1?">
-<!ENTITY context.disablefilteronsite.label "지정된 도메인에만 적용 안 함 : ?1?">
-=======
 <!ENTITY tooltip.filter.disabled "(사용 중지)">
 <!ENTITY tooltip.filterSource.label "필터 그룹 :">
 <!ENTITY context.block.label "차단 필터 추가">
@@ -38,7 +28,6 @@
 <!ENTITY context.disablefilter.label "필터 사용 중지 : ?1?">
 <!ENTITY context.enablefilter.label "필터 다시 사용 : ?1?">
 <!ENTITY context.disablefilteronsite.label "지정된 도메인에만 적용 중지 : ?1?">
->>>>>>> ef6e5557
 <!ENTITY context.open.label "새 탭으로 열기">
 <!ENTITY context.flash.label "항목 위치 확인">
 <!ENTITY context.copy.label "주소 복사">
