<!ENTITY dialog.title "필터 추가">
<!ENTITY accept.label "추가">
<!ENTITY advanced.label "고급 보기">
<!ENTITY basic.label "기본 보기">
<!ENTITY disabled.warning "애드블록 플러스가 사용 중지됨 : 필터 추가 가능 + 필터 적용 중지 [link]⇔ 애드블록 플러스 사용[/link]">
<!ENTITY groupDisabled.warning "&quot;?1?&quot; 필터 그룹이 사용 중지됨 : 필터 추가 가능 + 필터 그룹 적용 중지 [link]⇔ 필터 그룹 사용[/link]">
<!ENTITY filter.label "새 필터">
<!ENTITY filter.accesskey "f">
<!ENTITY preferences.label "필터 목록">
<!ENTITY preferences.accesskey "S">
<!ENTITY type.filter.label "차단 필터">
<!ENTITY type.filter.accesskey "B">
<!ENTITY type.whitelist.label "허용 필터">
<!ENTITY type.whitelist.accesskey "x">
<!ENTITY pattern.label "패턴 찾기">
<<<<<<< HEAD
<!ENTITY pattern.explanation "패턴과 일치하는 주소에만 필터가 적용되며, 패턴은 일치하는 주소를 찾는 텍스트 문자열로서 필터에 반영됩니다.">
<!ENTITY regexp.warning "[느린 필터] 패턴 끝에 와일드 카드 문자(*)가 없으면 정규 표현식으로 해석되며, 웹 페이지를 불러오는 속도가 느려짐.">
<!ENTITY shortpattern.warning "[느린 필터] 패턴의 길이가 너무 짧으면 필터가 비효율적으로 처리되며, 웹 페이지를 불러오는 속도가 느려짐.">
<!ENTITY match.warning "입력한 패턴과 일치하는 주소가 없으며, 차단/허용할 주소에 영향을 미치지 않음.">
<!ENTITY custom.pattern.label "사용자 정의 (C)">
=======
<!ENTITY pattern.explanation "패턴은 일치하는 주소를 검색하는 텍스트 문자열이며, 와일드 카드 문자(*)로 적용 범위를 조절할 수 있습니다.">
<!ENTITY regexp.warning "[느린 필터] 패턴 끝에 와일드 카드 문자(*)가 없으면 정규 표현식으로 해석되며, 웹 페이지를 불러오는 속도가 느려짐.">
<!ENTITY shortpattern.warning "[느린 필터] 패턴의 길이가 너무 짧으면 필터가 비효율적으로 처리되며, 웹 페이지를 불러오는 속도가 느려짐.">
<!ENTITY match.warning "입력한 패턴과 일치하는 주소가 없으며, 차단/허용할 주소에 영향을 미치지 않음.">
<!ENTITY custom.pattern.label "사용자 지정 (C)">
>>>>>>> ef6e5557
<!ENTITY custom.pattern.accesskey "C">
<!ENTITY anchors.label "패턴 일치 조건 :">
<!ENTITY anchor.start.label "주소 시작 부분에 일치">
<!ENTITY anchor.start.accesskey "g">
<!ENTITY anchor.start.flexible.label "도메인 시작 부분에 일치">
<!ENTITY anchor.start.flexible.accesskey "g">
<!ENTITY anchor.end.label "주소 끝 부분에 일치">
<!ENTITY anchor.end.accesskey "n">
<!ENTITY options.label "옵션">
<!ENTITY domainRestriction.label "지정된 도메인에만 적용(D) :">
<!ENTITY domainRestriction.accesskey "d">
<!ENTITY domainRestriction.help "1. 파이프 기호(|)를 이용해 여러 도메인에 적용 (예시 : site1.com|site2.net). 2. 물결 기호(~)를 이용해 필터를 적용하지 않을 도메인 지정 (예시 : ~site.com)">
<!ENTITY firstParty.label "퍼스트 파티에만 적용">
<!ENTITY firstParty.accesskey "r">
<!ENTITY thirdParty.label "서드 파티에만 적용">
<!ENTITY thirdParty.accesskey "T">
<!ENTITY matchCase.label "대/소문자 구분">
<!ENTITY matchCase.accesskey "M">
<!ENTITY types.label "적용 형식">
<!ENTITY selectAllTypes.label "모두 선택">
<!ENTITY unselectAllTypes.label "선택 해제">
<!ENTITY collapse.label "차단된 요소의 영역 숨기기">
<!ENTITY collapse.accesskey "l">
<!ENTITY collapse.default.yes.label "기본값 (예)">
<!ENTITY collapse.default.no.label "기본값 (아니오)">
<!ENTITY collapse.yes.label "예">
<!ENTITY collapse.no.label "아니오"><|MERGE_RESOLUTION|>--- conflicted
+++ resolved
@@ -13,19 +13,11 @@
 <!ENTITY type.whitelist.label "허용 필터">
 <!ENTITY type.whitelist.accesskey "x">
 <!ENTITY pattern.label "패턴 찾기">
-<<<<<<< HEAD
-<!ENTITY pattern.explanation "패턴과 일치하는 주소에만 필터가 적용되며, 패턴은 일치하는 주소를 찾는 텍스트 문자열로서 필터에 반영됩니다.">
-<!ENTITY regexp.warning "[느린 필터] 패턴 끝에 와일드 카드 문자(*)가 없으면 정규 표현식으로 해석되며, 웹 페이지를 불러오는 속도가 느려짐.">
-<!ENTITY shortpattern.warning "[느린 필터] 패턴의 길이가 너무 짧으면 필터가 비효율적으로 처리되며, 웹 페이지를 불러오는 속도가 느려짐.">
-<!ENTITY match.warning "입력한 패턴과 일치하는 주소가 없으며, 차단/허용할 주소에 영향을 미치지 않음.">
-<!ENTITY custom.pattern.label "사용자 정의 (C)">
-=======
 <!ENTITY pattern.explanation "패턴은 일치하는 주소를 검색하는 텍스트 문자열이며, 와일드 카드 문자(*)로 적용 범위를 조절할 수 있습니다.">
 <!ENTITY regexp.warning "[느린 필터] 패턴 끝에 와일드 카드 문자(*)가 없으면 정규 표현식으로 해석되며, 웹 페이지를 불러오는 속도가 느려짐.">
 <!ENTITY shortpattern.warning "[느린 필터] 패턴의 길이가 너무 짧으면 필터가 비효율적으로 처리되며, 웹 페이지를 불러오는 속도가 느려짐.">
 <!ENTITY match.warning "입력한 패턴과 일치하는 주소가 없으며, 차단/허용할 주소에 영향을 미치지 않음.">
 <!ENTITY custom.pattern.label "사용자 지정 (C)">
->>>>>>> ef6e5557
 <!ENTITY custom.pattern.accesskey "C">
 <!ENTITY anchors.label "패턴 일치 조건 :">
 <!ENTITY anchor.start.label "주소 시작 부분에 일치">
