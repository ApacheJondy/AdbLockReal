--- conflicted
+++ resolved
@@ -36,15 +36,12 @@
   background-position: 95% 5%;
 }
 
-<<<<<<< HEAD
-=======
 dialog[newInstall] .dialog-content-box,
 dialog[newInstall] #content-scroll
 {
   min-height: 150px;
 }
 
->>>>>>> ef6e5557
 #description-newInstall,
 #adblock-warning,
 #filtersetg-warning
