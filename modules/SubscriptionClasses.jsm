--- conflicted
+++ resolved
@@ -194,15 +194,10 @@
       if (Utils.versionComparator.compare(result.requiredVersion, Utils.addonVersion) > 0)
         result.upgradeRequired = true;
     }
-<<<<<<< HEAD
-    if ("homepage" in obj)
-      result.homepage = obj.homepage;
-=======
     if ("alternativeLocations" in obj)
       result.alternativeLocations = obj.alternativeLocations;
     if ("homepage" in obj)
       result._homepage = obj.homepage;
->>>>>>> 721061ed
     if ("lastDownload" in obj)
       result._lastDownload = parseInt(obj.lastDownload) || 0;
   }
@@ -364,12 +359,6 @@
   },
 
   /**
-   * Filter subscription homepage if known
-   * @type String
-   */
-  homepage: null,
-
-  /**
    * Time of the last subscription download (in seconds since the beginning of the epoch)
    * @type Number
    */
@@ -391,18 +380,10 @@
   serialize: function(buffer)
   {
     Subscription.prototype.serialize.call(this, buffer);
-<<<<<<< HEAD
-    buffer.push("title=" + this.title);
-    if (this.homepage)
-      buffer.push("homepage=" + this.homepage);
-    if (this.lastDownload)
-      buffer.push("lastDownload=" + this.lastDownload);
-=======
     if (this._homepage)
       buffer.push("homepage=" + this._homepage);
     if (this._lastDownload)
       buffer.push("lastDownload=" + this._lastDownload);
->>>>>>> 721061ed
   }
 };
 
